--- conflicted
+++ resolved
@@ -1,17 +1,13 @@
 import torch
 from codecarbon import EmissionsTracker
 from ollama import generate
-from transformers import (
-    AutoModelForCausalLM,
-    AutoTokenizer,
-    PreTrainedModel,
-    PreTrainedTokenizer,
-)
+from transformers import (AutoModelForCausalLM, AutoTokenizer, PreTrainedModel,
+                          PreTrainedTokenizer)
 
 from config import CONFIG
 
 
-def inference_ollama(prompt: str, model_name: str) -> str:
+def inference_ollama(prompt, model_name):
     resp = generate(
         model=model_name,
         prompt=prompt,
@@ -26,77 +22,54 @@
     return resp.get("response") or resp["choices"][0]["text"]
 
 
-def load_model_and_tokenizer(model_name: str) -> tuple[PreTrainedTokenizer, PreTrainedModel]:
+def load_model_and_tokenizer(
+    model_name: str,
+) -> tuple[PreTrainedTokenizer, PreTrainedModel]:
+    """
+    Load a Hugging Face tokenizer and causal language model for inference.
+
+    Args:
+        model_name (str): The name or path of the model to load.
+
+    Returns:
+        tuple[PreTrainedTokenizer, PreTrainedModel]: Loaded tokenizer and model.
+    """
     tokenizer = AutoTokenizer.from_pretrained(model_name, use_fast=True)
-    model = AutoModelForCausalLM.from_pretrained(
-        model_name,
-        torch_dtype=torch.float16 if CONFIG.device == "cuda" else torch.float32,
-        device_map="auto" if CONFIG.device == "cuda" else None,
-        trust_remote_code=True,
-    ).to(CONFIG.device).eval()
+    model = (
+        AutoModelForCausalLM.from_pretrained(
+            model_name,
+            torch_dtype=torch.float16 if CONFIG.device == "cuda" else torch.float32,
+            device_map="auto" if CONFIG.device == "cuda" else None,
+            trust_remote_code=True,
+        )
+        .to(CONFIG.device)
+        .eval()
+    )
     return tokenizer, model
 
 
-def track_emissions(project_name: str):
-    return EmissionsTracker(project_name=project_name, log_level="error")
+def inference(prompt, model, tokenizer, model_name, run_tag, provider: str):
+    """
+    Run inference with emissions tracking and return generated text with energy metrics.
 
+    Args:
+        prompt (str): Input prompt for the model.
+        model (PreTrainedModel): Loaded model for inference.
+        tokenizer (PreTrainedTokenizer): Tokenizer associated with the model.
+        model_name (str): Name of the model (for logging purposes).
+        run_tag (str): Tag identifying the run (used in emissions log naming).
+        provider (str): The service providing the language model.
 
-def huggingface_inference(prompt, model, tokenizer):
-    model_max_ctx = getattr(model.config, "max_position_embeddings", tokenizer.model_max_length)
-    max_input_len = max(1, model_max_ctx - CONFIG.max_new_tokens)
-
-    inputs = tokenizer(
-        prompt,
-        return_tensors="pt",
-        truncation=True,
-        max_length=max_input_len,
-        padding=False,
-    ).to(CONFIG.device)
-
-    if inputs.input_ids.shape[1] > model_max_ctx:
-        print(f"Truncating input from {inputs.input_ids.shape[1]} to {model_max_ctx}")
-        inputs = {k: v[:, -model_max_ctx:] for k, v in inputs.items()}
-
-    if tokenizer.pad_token_id is None:
-        tokenizer.pad_token_id = tokenizer.eos_token_id
-
-    with torch.inference_mode():
-        tokens = model.generate(
-            **inputs,
-            max_new_tokens=CONFIG.max_new_tokens,
-            do_sample=False,
-            no_repeat_ngram_size=2,
-            repetition_penalty=1.5,
-            eos_token_id=tokenizer.eos_token_id,
-            pad_token_id=tokenizer.pad_token_id,
-        )
-
-    text = tokenizer.batch_decode(tokens, skip_special_tokens=True)[0]
-    return text
-
-
-def inference(prompt, model, tokenizer, model_name, run_tag, provider: str):
-    project_name = f"{CONFIG.dataset_name.split('/')[-1]}_{model_name}_{run_tag}"
-
-    try:
-        with track_emissions(project_name) as tracker:
-            if provider == "ollama":
+    Returns:
+        tuple[str, dict[str, float]]: Generated text and energy/emissions data.
+    """
+    if provider == "ollama":
+        try:
+            with EmissionsTracker(
+                project_name=f"{CONFIG.dataset_name.split('/')[-1]}_{model_name}_{run_tag}",
+                log_level="error",
+            ) as tracker:
                 text = inference_ollama(prompt, model_name)
-<<<<<<< HEAD
-            elif provider == "huggingface":
-                text = huggingface_inference(prompt, model, tokenizer)
-            else:
-                raise ValueError("Provider must be 'ollama' or 'huggingface'")
-    except Exception as e:
-        print(f"Error during {provider} inference: {e}")
-        raise
-
-    return text, {
-        "duration": float(tracker.final_emissions_data.duration),
-        "energy_consumed": float(tracker.final_emissions_data.energy_consumed),
-        "emissions": float(tracker.final_emissions_data.emissions),
-    }
-=======
 
             return text, {
                 "duration": float(tracker.final_emissions_data.duration),
@@ -158,5 +131,4 @@
         print(
             f"Error during inference: Provider in CONFIG.model_types must be either 'ollama' or 'huggingface'."
         )
-        raise EnvironmentError
->>>>>>> 699d6a01
+        raise EnvironmentError